#!/usr/bin/python2.4
#
# Copyright 2010 Google Inc.
#
# Licensed under the Apache License, Version 2.0 (the "License");
# you may not use this file except in compliance with the License.
# You may obtain a copy of the License at
#
#      http://www.apache.org/licenses/LICENSE-2.0
#
# Unless required by applicable law or agreed to in writing, software
# distributed under the License is distributed on an "AS IS" BASIS,
# WITHOUT WARRANTIES OR CONDITIONS OF ANY KIND, either express or implied.
# See the License for the specific language governing permissions and
# limitations under the License.


"""Oauth2client tests

Unit tests for oauth2client.
"""

__author__ = 'jcgregorio@google.com (Joe Gregorio)'

import os
import tempfile
import time
import unittest

<<<<<<< HEAD
try:
  from urllib.parse import parse_qs
except ImportError:
  try:
    from urlparse import parse_qs
  except ImportError:
    from cgi import parse_qs

from .http_mock import HttpMockSequence
=======
from tests.http_mock import HttpMockSequence
>>>>>>> ff74634c
from oauth2client import crypt
from oauth2client.client import Credentials
from oauth2client.client import SignedJwtAssertionCredentials
from oauth2client.client import VerifyJwtTokenError
from oauth2client.client import verify_id_token
from oauth2client.client import HAS_OPENSSL
from oauth2client.client import HAS_CRYPTO
from oauth2client.file import Storage

if sys.version > '3':
  long = int

def datafile(filename):
  f = open(os.path.join(os.path.dirname(__file__), 'data', filename), 'rb')
  data = f.read()
  f.close()
  return data


class CryptTests(unittest.TestCase):
  def setUp(self):
    self.format = 'p12'
    self.signer = crypt.OpenSSLSigner
    self.verifier = crypt.OpenSSLVerifier

  def test_sign_and_verify(self):
    self._check_sign_and_verify('privatekey.%s' % self.format)

  def test_sign_and_verify_from_converted_pkcs12(self):
    """Tests that following instructions to convert from PKCS12 to PEM works."""
    if self.format == 'pem':
      self._check_sign_and_verify('pem_from_pkcs12.pem')

  def _check_sign_and_verify(self, private_key_file):
    private_key = datafile(private_key_file)
    public_key = datafile('publickey.pem')

    signer = self.signer.from_string(private_key)
    signature = signer.sign('foo')

    verifier = self.verifier.from_string(public_key, True)
    self.assertTrue(verifier.verify(b'foo', signature))

<<<<<<< HEAD
    self.assertFalse(verifier.verify(b'bar', signature))
    self.assertFalse(verifier.verify(b'foo', 'bad signagure'))
=======
    self.assertTrue(verifier.verify('foo', signature))

    self.assertFalse(verifier.verify('bar', signature))
    self.assertFalse(verifier.verify('foo', 'bad signature'))
>>>>>>> ff74634c

  def _check_jwt_failure(self, jwt, expected_error):
    public_key = datafile('publickey.pem')
    certs = {'foo': public_key}
    audience = ('https://www.googleapis.com/auth/id?client_id='
                'external_public_key@testing.gserviceaccount.com')
    try:
      crypt.verify_signed_jwt_with_certs(jwt, certs, audience)
      self.fail()
    except crypt.AppIdentityError as e:
      self.assertTrue(expected_error in str(e))

  def _create_signed_jwt(self):
    private_key = datafile('privatekey.%s' % self.format)
    signer = self.signer.from_string(private_key)
    audience = 'some_audience_address@testing.gserviceaccount.com'
    now = long(time.time())

    return crypt.make_signed_jwt(signer, {
        'aud': audience,
        'iat': now,
        'exp': now + 300,
        'user': 'billy bob',
        'metadata': {'meta': 'data'},
    })

  def test_verify_id_token(self):
    jwt = self._create_signed_jwt()
    public_key = datafile('publickey.pem')
    certs = {'foo': public_key}
    audience = 'some_audience_address@testing.gserviceaccount.com'
    contents = crypt.verify_signed_jwt_with_certs(jwt, certs, audience)
    self.assertEqual('billy bob', contents['user'])
    self.assertEqual('data', contents['metadata']['meta'])

  def test_verify_id_token_with_certs_uri(self):
    jwt = self._create_signed_jwt()

    http = HttpMockSequence([
        ({'status': '200'}, datafile('certs.json')),
    ])

    contents = verify_id_token(
        jwt, 'some_audience_address@testing.gserviceaccount.com', http=http)
    self.assertEqual('billy bob', contents['user'])
    self.assertEqual('data', contents['metadata']['meta'])

  def test_verify_id_token_with_certs_uri_fails(self):
    jwt = self._create_signed_jwt()

    http = HttpMockSequence([
        ({'status': '404'}, datafile('certs.json')),
    ])

    self.assertRaises(VerifyJwtTokenError, verify_id_token, jwt,
                      'some_audience_address@testing.gserviceaccount.com',
                      http=http)

  def test_verify_id_token_bad_tokens(self):
    private_key = datafile('privatekey.%s' % self.format)

    # Wrong number of segments
    self._check_jwt_failure('foo', 'Wrong number of segments')

    # Not json
    self._check_jwt_failure('foo.bar.baz', 'Can\'t parse token')

    # Bad signature
    jwt = 'foo.%s.baz' % crypt._urlsafe_b64encode('{"a":"b"}')
    self._check_jwt_failure(jwt, 'Invalid token signature')

    # No expiration
    signer = self.signer.from_string(private_key)
    audience = ('https:#www.googleapis.com/auth/id?client_id='
                'external_public_key@testing.gserviceaccount.com')
    jwt = crypt.make_signed_jwt(signer, {
        'aud': audience,
        'iat': time.time(),
    })
    self._check_jwt_failure(jwt, 'No exp field in token')

    # No issued at
    jwt = crypt.make_signed_jwt(signer, {
        'aud': 'audience',
        'exp': time.time() + 400,
    })
    self._check_jwt_failure(jwt, 'No iat field in token')

    # Too early
    jwt = crypt.make_signed_jwt(signer, {
        'aud': 'audience',
        'iat': time.time() + 301,
        'exp': time.time() + 400,
    })
    self._check_jwt_failure(jwt, 'Token used too early')

    # Too late
    jwt = crypt.make_signed_jwt(signer, {
        'aud': 'audience',
        'iat': time.time() - 500,
        'exp': time.time() - 301,
    })
    self._check_jwt_failure(jwt, 'Token used too late')

    # Wrong target
    jwt = crypt.make_signed_jwt(signer, {
        'aud': 'somebody else',
        'iat': time.time(),
        'exp': time.time() + 300,
    })
    self._check_jwt_failure(jwt, 'Wrong recipient')


class PEMCryptTestsPyCrypto(CryptTests):
  def setUp(self):
    self.format = 'pem'
    self.signer = crypt.PyCryptoSigner
    self.verifier = crypt.OpenSSLVerifier


class PEMCryptTestsOpenSSL(CryptTests):
  def setUp(self):
    self.format = 'pem'
    self.signer = crypt.OpenSSLSigner
    self.verifier = crypt.OpenSSLVerifier


class SignedJwtAssertionCredentialsTests(unittest.TestCase):
  def setUp(self):
    self.format = 'p12'
    crypt.Signer = crypt.OpenSSLSigner

  def test_credentials_good(self):
    private_key = datafile('privatekey.%s' % self.format)
    credentials = SignedJwtAssertionCredentials(
        'some_account@example.com',
        private_key,
        scope='read+write',
        sub='joe@example.org')
    http = HttpMockSequence([
        ({'status': '200'}, '{"access_token":"1/3w","expires_in":3600}'),
        ({'status': '200'}, 'echo_request_headers'),
    ])
    http = credentials.authorize(http)
    _, content = http.request('http://example.org')
    self.assertEqual('Bearer 1/3w', content['Authorization'])

  def test_credentials_to_from_json(self):
    private_key = datafile('privatekey.%s' % self.format)
    credentials = SignedJwtAssertionCredentials(
        'some_account@example.com',
        private_key,
        scope='read+write',
        sub='joe@example.org')
    json = credentials.to_json()
    restored = Credentials.new_from_json(json)
    self.assertEqual(credentials.private_key, restored.private_key)
    self.assertEqual(credentials.private_key_password,
                     restored.private_key_password)
    self.assertEqual(credentials.kwargs, restored.kwargs)

  def _credentials_refresh(self, credentials):
    http = HttpMockSequence([
        ({'status': '200'}, '{"access_token":"1/3w","expires_in":3600}'),
        ({'status': '401'}, ''),
        ({'status': '200'}, '{"access_token":"3/3w","expires_in":3600}'),
        ({'status': '200'}, 'echo_request_headers'),
    ])
    http = credentials.authorize(http)
    _, content = http.request('http://example.org')
    return content

  def test_credentials_refresh_without_storage(self):
    private_key = datafile('privatekey.%s' % self.format)
    credentials = SignedJwtAssertionCredentials(
        'some_account@example.com',
        private_key,
        scope='read+write',
        sub='joe@example.org')

    content = self._credentials_refresh(credentials)

    self.assertEqual('Bearer 3/3w', content['Authorization'])

  def test_credentials_refresh_with_storage(self):
    private_key = datafile('privatekey.%s' % self.format)
    credentials = SignedJwtAssertionCredentials(
        'some_account@example.com',
        private_key,
        scope='read+write',
        sub='joe@example.org')

    (filehandle, filename) = tempfile.mkstemp()
    os.close(filehandle)
    store = Storage(filename)
    store.put(credentials)
    credentials.set_store(store)

    content = self._credentials_refresh(credentials)

    self.assertEqual('Bearer 3/3w', content['Authorization'])
    os.unlink(filename)


class PEMSignedJwtAssertionCredentialsOpenSSLTests(
    SignedJwtAssertionCredentialsTests):
  def setUp(self):
    self.format = 'pem'
    crypt.Signer = crypt.OpenSSLSigner


class PEMSignedJwtAssertionCredentialsPyCryptoTests(
    SignedJwtAssertionCredentialsTests):
  def setUp(self):
    self.format = 'pem'
    crypt.Signer = crypt.PyCryptoSigner


class PKCSSignedJwtAssertionCredentialsPyCryptoTests(unittest.TestCase):
  def test_for_failure(self):
    crypt.Signer = crypt.PyCryptoSigner
    private_key = datafile('privatekey.p12')
    credentials = SignedJwtAssertionCredentials(
        'some_account@example.com',
        private_key,
        scope='read+write',
        sub='joe@example.org')
    try:
      credentials._generate_assertion()
      self.fail()
    except NotImplementedError:
      pass


class TestHasOpenSSLFlag(unittest.TestCase):
  def test_true(self):
    self.assertEqual(True, HAS_OPENSSL)
    self.assertEqual(True, HAS_CRYPTO)

if __name__ == '__main__':
  unittest.main()<|MERGE_RESOLUTION|>--- conflicted
+++ resolved
@@ -27,19 +27,7 @@
 import time
 import unittest
 
-<<<<<<< HEAD
-try:
-  from urllib.parse import parse_qs
-except ImportError:
-  try:
-    from urlparse import parse_qs
-  except ImportError:
-    from cgi import parse_qs
-
-from .http_mock import HttpMockSequence
-=======
 from tests.http_mock import HttpMockSequence
->>>>>>> ff74634c
 from oauth2client import crypt
 from oauth2client.client import Credentials
 from oauth2client.client import SignedJwtAssertionCredentials
@@ -83,15 +71,8 @@
     verifier = self.verifier.from_string(public_key, True)
     self.assertTrue(verifier.verify(b'foo', signature))
 
-<<<<<<< HEAD
     self.assertFalse(verifier.verify(b'bar', signature))
     self.assertFalse(verifier.verify(b'foo', 'bad signagure'))
-=======
-    self.assertTrue(verifier.verify('foo', signature))
-
-    self.assertFalse(verifier.verify('bar', signature))
-    self.assertFalse(verifier.verify('foo', 'bad signature'))
->>>>>>> ff74634c
 
   def _check_jwt_failure(self, jwt, expected_error):
     public_key = datafile('publickey.pem')
